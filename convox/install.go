--- conflicted
+++ resolved
@@ -47,12 +47,12 @@
 				Usage: "type of EC2 instances",
 			},
 			cli.StringFlag{
-<<<<<<< HEAD
 				Name:   "region",
 				Value:  "us-east-1",
 				Usage:  "aws region to install in",
 				EnvVar: "AWS_REGION",
-=======
+			},
+			cli.StringFlag{
 				Name: "stack-name",
 				Value: "convox",
 				Usage: "name of the convox stack",
@@ -69,7 +69,6 @@
 				Name: "version",
 				Value: "latest",
 				Usage: "release version of convox, in the format of 20150810161818, or latest by default",
->>>>>>> 936bbb05
 			},
 		},
 	})
